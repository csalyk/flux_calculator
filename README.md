# flux_calculator
flux_calculator is a set of python codes to compute line fluxes from an IR spectrum.
Code is created with infrared medium/high-resolution spectroscopy in mind.  Users interested
in other applications should proceed with caution.

Users are requested to let the developer know if they are using the code.  Code has been
tested for only a few use cases, and users utilize at their own risk.

# Requirements
Requires internet access to utilize astroquery.hitran and access HITRAN partition function files

Requires the molmass and astropy packages

## Functions
extract_hitran_data extracts relevant data from HITRAN database

calc_fluxes calculates and writes fluxes

extract_vup extracts certain vup values from HITRAN dataset
## Usage

```python
<<<<<<< HEAD
from slabspec import extract_hitran_data, calc_fluxes

#Read in HITRAN data
out_all=extract_hitran_data('CO',4.6,5.2)  #astropy table
lineflux_data=extract_vup(out_all,1)

#Read in spectral data
data=pd.read_csv('reduced_spectra/nirspec_lkha330_glue.dat', header=26,names=['wave','flux'],
                 skipinitialspace=True,sep=' ')
wave=data['wave']
flux=data['flux']

=======
from slabspec import extract_hitran_data, calc_fluxes, extract_vup

#Read in HITRAN data
out_all=extract_hitran_data('CO',4.6,5.2)  #astropy table
lineflux_data=extract_vup(out_all,1)

#Read in spectral data
data=pd.read_csv('reduced_spectra/nirspec_lkha330_glue.dat', header=26,names=['wave','flux'],
                 skipinitialspace=True,sep=' ')
wave=data['wave']
flux=data['flux']

>>>>>>> 0f938d8b
out=calc_fluxes(wave,flux,lineflux_data,fwhm_v=17., sep_v=80., cont=1.12,vet_fits=False, plot=True, v_dop=15.)
```

## License
[MIT](https://choosealicense.com/licenses/mit/)
<|MERGE_RESOLUTION|>--- conflicted
+++ resolved
@@ -20,20 +20,6 @@
 ## Usage
 
 ```python
-<<<<<<< HEAD
-from slabspec import extract_hitran_data, calc_fluxes
-
-#Read in HITRAN data
-out_all=extract_hitran_data('CO',4.6,5.2)  #astropy table
-lineflux_data=extract_vup(out_all,1)
-
-#Read in spectral data
-data=pd.read_csv('reduced_spectra/nirspec_lkha330_glue.dat', header=26,names=['wave','flux'],
-                 skipinitialspace=True,sep=' ')
-wave=data['wave']
-flux=data['flux']
-
-=======
 from slabspec import extract_hitran_data, calc_fluxes, extract_vup
 
 #Read in HITRAN data
@@ -46,7 +32,6 @@
 wave=data['wave']
 flux=data['flux']
 
->>>>>>> 0f938d8b
 out=calc_fluxes(wave,flux,lineflux_data,fwhm_v=17., sep_v=80., cont=1.12,vet_fits=False, plot=True, v_dop=15.)
 ```
 
